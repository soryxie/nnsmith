import z3  # Always import z3 first to avoid incompatibility issue.
# See https://github.com/Z3Prover/z3/issues/5656
import networkx as nx
import torch
from torch import nn
import numpy as np

import pickle
from typing import Dict, NamedTuple, Tuple, List
from inspect import signature
import traceback
import random
import time
import os
import copy

from nnsmith.error import SanityCheck, ConstraintError
from nnsmith.abstract.op import *
from nnsmith.backends import DiffTestBackend
from nnsmith.export import torch2onnx
from nnsmith.input_gen import InputGenV3, TorchNaNChecker


class RequiredDimNotFound(Exception):
    pass


ALIVE_SHAPE_TYPE = List[Tuple[int, ShapeVar, int]]


class SymbolNet(nn.Module):
    def __init__(self, graph: nx.MultiDiGraph, model: z3.ModelRef, verbose=False, alive_shapes: ALIVE_SHAPE_TYPE = None,
                 record_intermediate=False):
        super(SymbolNet, self).__init__()
        self.verbose = verbose
        self.tensors = []  # 1) edges; 2) leaf nodes; 3) input -> 0;
        self.ref_cnt = []  # ref cnt -> tensors; erased on 0;
        self.instructions = []  # <Func, <input idx>, <output idx>>
        self.n_output = 0
        # keep track of layers and weights so that the tracing can work properly
        self.mlist = nn.ModuleList()
        self.graph = graph
        # NOTE: All leaf nodes are output tensors.
        self.alive_shapes = alive_shapes
        if alive_shapes is None:
            warnings.warn(
                "Please supply `alive_shapes` if possible. This will be used to check dtype correctness.")
        # whether or not to register intermediate tensors as output tensors. Useful (at least) for checking nan
        self.record_intermediate = record_intermediate

        InputInfo = NamedTuple(
            'InputInfo', [('op', Input), ('oid', int), ('node_id', int), ('input_name', str)])
        self.input_info: List[InputInfo] = []

        tmp_op_output_map = {}  # node id -> output idx in tensors;
        for node_id in nx.topological_sort(graph):
            n_inp = graph.nodes[node_id]['nin']
            n_out = graph.nodes[node_id]['nout']

            tmp_op_output_map[node_id] = len(self.tensors)
            for _ in range(n_out):
                self.tensors.append(None)
                self.ref_cnt.append(0)

            input_idx = [None] * n_inp
            output_idx = [None] * n_out
            op = concretize(graph.nodes[node_id]['op'], model)

            # Glob inputs
            for from_node, _, (out_idx, in_idx) in graph.in_edges(node_id, data='operand_idx'):
                required = tmp_op_output_map[from_node] + out_idx
                input_idx[in_idx] = required
                self.ref_cnt[required] += 1

            # Glob outputs
            out_edges = graph.out_edges(node_id, data='operand_idx')
            if len(out_edges) == 0:  # leaf node
                # create fake output indices
                output_idx = list(range(
                    tmp_op_output_map[node_id], tmp_op_output_map[node_id] + n_out))
                for out_idx in output_idx:
                    self.ref_cnt[out_idx] += 1
                    self.n_output += 1
            else:
                for _, _, (out_idx, in_idx) in out_edges:
                    output_idx[out_idx] = tmp_op_output_map[node_id] + out_idx

            if not isinstance(op, Input):
                cur_op = op.torch()
                if isinstance(cur_op, nn.Module):
                    self.mlist.append(cur_op)
                self.instructions.append(
                    (cur_op, input_idx, output_idx, op, node_id))
            else:  # Should be input node
                SanityCheck.true(type(op) is Input, 'type(op) should be Input')
                SanityCheck.eq(len(output_idx), 1)
                self.input_info.append(
                    InputInfo(op=op, oid=output_idx[0], node_id=node_id, input_name=f'i{op.idx}'))
        if self.verbose:
            print('input_info=', self.input_info)
        self.input_spec = {
            f'i{ii.op.idx}': ii.op.shape for ii in self.input_info}
        self.plausible_input_shape = {f'i{ii.op.idx}': ShapeVar(
            ii.op.shape, dtype=ii.op.dtype) for ii in self.input_info}

    def _check_out_dtype(self, outputs, node_id, op):
        if self.alive_shapes is None:
            return
        msg_head = f'In dtype checking for {op} (#{node_id}): '
        shape_indices = self.graph.nodes[node_id]['shape_indices']
        SanityCheck.eq(len(outputs), len(shape_indices), msg_head +
                       f'{len(outputs)} != {len(shape_indices)}')
        for out, shape_idx in zip(outputs, shape_indices):
            SanityCheck.eq(out.dtype, self.alive_shapes[shape_idx][1].dtype.value, msg_head +
                           f'torch dtype ({out.dtype}) != symbolic dtype ({self.alive_shapes[shape_idx][1].dtype.value})')

    @torch.no_grad()
    def forward(self, *xs):
        local_ref_cnt = self.ref_cnt.copy()
        self.tensors = [None for _ in self.tensors]
        for ii in self.input_info:
            self.tensors[ii.oid] = xs[ii.op.idx]
        for inst, inps, outs, op, node_id in self.instructions:
            if self.verbose:
                print(
                    f'executing instruction op={op}, node_id={node_id}, inps={inps}, outs={outs}')
            input_tensors = [self.tensors[idx] for idx in inps]
            if isinstance(op, Div):
                if (input_tensors[1] == 0).any():
                    input_tensors[1] = torch.clip(
                        input_tensors[1], torch.ones(size=[1], dtype=input_tensors[1].dtype))
            outputs = inst(*input_tensors)
            if not isinstance(outputs, list):
                outputs = [outputs]
            self._check_out_dtype(outputs, node_id, op)
            if self.verbose:
                print('outputs=', ','.join(
                    f'(shape={i.shape} dtype={i.dtype})' for i in outputs))
            for idx in inps:
                local_ref_cnt[idx] -= 1
                if local_ref_cnt[idx] == 0 and not self.record_intermediate:
                    self.tensors[idx] = None
            for idx, output in list(zip(outs, outputs)):
                SanityCheck.none(self.tensors[idx], 'tensor[{}] is not None.'.format(
                    idx))
                if local_ref_cnt[idx] > 0:  # Will be used.
                    self.tensors[idx] = output
        return tuple(t for t in self.tensors if t is not None)


class SimpleGenerator:
    def __init__(self, min_dims=[1, 3, 48, 48], skip=[], viz_sbs=False, megabyte_lim=6 * 1024, seed=None, verbose=False, use_bitvec=False):
        self.verbose = verbose
        auto_infer_in_dtypes(self.verbose)

        self.op_candidates = [op for op in ALL_OP_TYPES if op not in skip]
        self.solver = z3.Solver()
        self.solver.set("threads", 4)
        # 4 bytes per float (assume we use float32)
        self.limit_float = 1024**2 * megabyte_lim / 4

        # Node -> op: AbsOpBase
        # Edge -> shape_idx:-> self.alive_shapes
        self.abstract_graph = nx.MultiDiGraph()

        # <op idx, shape variable, output operand idx>
        self.alive_shapes: ALIVE_SHAPE_TYPE = []
        # dim size -> list[shape idx -> output_tensor_pool]
        self.dim2shape_idx: Dict[int, List[int]] = {}
        self.viz_cnt = 0
        self.is_viz_sbs = viz_sbs

        self.use_bitvec = use_bitvec
        # self.input_shape = self.insert_input_node(min_dims)
        self.min_dims = min_dims
        self.n_floats = 0
        self.n_inps = 0
        self.last_soln = None

    def new_sym(self, name):
        if self.use_bitvec:
            return z3.BitVec(name, 8)
        else:
            return z3.Int(name)

    def fix_graph_dependency(self):
        """Fix output nodes not having any dependency on any input nodes"""
        graph = self.abstract_graph
        dep = {node_id: False for node_id in nx.topological_sort(graph)}
        for node_id in nx.topological_sort(graph):
            node = graph.nodes[node_id]
            if isinstance(node["op"], Input):
                dep[node_id] = True

            out_edges = graph.out_edges(node_id, data='operand_idx')
            for _, to_node, (out_idx, in_idx) in out_edges:
                dep[to_node] = dep[to_node] or dep[node_id]

        # Find all output nodes
        output_nid = [n for n, d in graph.out_degree() if d == 0]
        out_non_dep = [n for n in output_nid if not dep[n]]
        to_be_fixed_sids = []
        for o_nid in out_non_dep:
            shape_indices = graph.nodes[o_nid]['shape_indices']
            for sid in shape_indices:
                to_be_fixed_sids.append(sid)

        # fix for each dtype
        for dt in DType.__members__.values():
            to_be_fixed_sids_dt = [
                sid for sid in to_be_fixed_sids if self.alive_shapes[sid][1].dtype == dt]
            if len(to_be_fixed_sids_dt) == 0:
                continue

            # work around z3 timeout issue by skipping the constraints
            input_tensor_shape = ShapeVar(shape=[1, 1, 1, 1], dtype=dt)
            input_node = Input(self.n_inps, dt, *input_tensor_shape.shape)
            self.insert_node(input_node, [], oshapes=[input_tensor_shape])

            # self.insert_input_node([1, 1, 1, 1], shape=[1, 1, 1, 1], dtype=dt)
            in_nid = len(self.alive_shapes) - 1
            if self.verbose:
                print('insert input node #', in_nid)
            for sid in to_be_fixed_sids_dt:
                node_t = Equal if dt == DType.bool else Add
                self.insert_node(node_t(), [in_nid, sid])

    @abstractmethod
    def insert_input_node(self, min_dims, shape=None, dtype=DType.float32) -> ShapeVar:
        raise NotImplementedError

    @abstractmethod
    def try_insert_node(self, node: AbsOpBase, ishape_indices: List[int]) -> bool:
        raise NotImplementedError

    @abstractmethod
    def get_symbol_solutions(self) -> List:
        raise NotImplementedError

    def extra_exit_check(self) -> bool:
        """
        Returns:
            bool: add more checks to determine whether to exit the generation.
        """
        return False

    # def concretize_input_shape(self, model):
    #     shape = []
    #     for s in self.input_shape.shape:
    #         if isinstance(s, z3.ExprRef):
    #             shape.append(model.eval(s, model_completion=True).as_long())
    #         else:
    #             shape.append(s)
    #     return shape

    def abstract_gen(self, max_node_size=10, max_gen_millisec=2000):
        z3.set_param(
            "smt.phase_selection",
            5,
            "smt.arith.random_initial_value",
            True,
            "sat.phase",
            "random",
            "timeout",
            max_gen_millisec // 3,
        )
        self.insert_input_node(self.min_dims)
        self.insert_input_node(self.min_dims)
        self.insert_input_node(self.min_dims)
        init_time = time.time()
        while time.time() - init_time < max_gen_millisec / 1000 and len(
                self.abstract_graph.nodes) < max_node_size:
            if self.extra_exit_check():
                break
            node_t = self.pick_next_op_type()
            self.try_insert_node_type(node_t)
        if len(self.abstract_graph.nodes) != max_node_size:
            print(
                f'[WARNING]: graph size: {len(self.abstract_graph.nodes)} != expected size: {max_node_size}')
        self.fix_graph_dependency()

    def shape_idx_to_op_idx(self, shape_idx: int) -> int:
        return self.alive_shapes[shape_idx][0]

    def check_sat(self, *assumptions):
        start = time.time()
        cres = self.solver.check(*assumptions)
        if self.verbose:
            print(cres, '<-- checking time:',
                  int((time.time() - start) * 1000), 'ms')

            if cres == z3.unsat:
                print(f'Unsat core: {self.solver.unsat_core()}')
        if cres == z3.sat:
            self.last_soln = self.solver.model()
        return cres

    def pick_next_op_type(self):
        return random.choice(self.op_candidates)

    def insert_node(self, node: AbsOpBase, ishape_indices: List[int], oshapes: List[ShapeVar] = None):
        if oshapes is None:
            input_shapes = [self.alive_shapes[idx][1]
                            for idx in ishape_indices]
            oshapes = node.shape_fn(copy.deepcopy(input_shapes))

        new_node_idx = len(self.abstract_graph.nodes)
        shape_idx_st = len(self.alive_shapes)
        shape_indices = []
        for i, shape_var in enumerate(oshapes):
            if node.out_dims[i] == -1:
                node.out_dims[i] = len(shape_var.shape)
            else:
                SanityCheck.eq(node.out_dims[i], len(shape_var.shape), "{}'s dimension size is not {} in {}".format(
                    shape_var.shape, node.out_dims[i], node.__class__.__name__))
            shape_idx = len(self.alive_shapes)
            shape_indices.append(shape_idx)
            self.alive_shapes.append((new_node_idx, shape_var, i))
            self.dim2shape_idx.setdefault(
                len(shape_var.shape), []).append(shape_idx)
        shape_idx_ed = len(self.alive_shapes)

        self.abstract_graph.add_node(
            new_node_idx, op=node, nin=len(ishape_indices), nout=len(oshapes),
            label=f'#{new_node_idx}, [{shape_idx_st},{shape_idx_ed}), {node}', shape_indices=shape_indices)

        for in_operand_idx, idx in enumerate(ishape_indices):
            old_node_idx, svar, out_operand_idx = self.alive_shapes[idx]
            self.abstract_graph.add_edge(old_node_idx, new_node_idx, shape_idx=idx, operand_idx=(
                out_operand_idx, in_operand_idx), label=f'{out_operand_idx}-{in_operand_idx}: {svar}')

        if self.is_viz_sbs:
            self.viz()

    def try_insert_node_type(self, node_t, max_shape_var_pick_time=3) -> bool:
        if self.verbose:
            print(f'Inserting node #{len(self.abstract_graph.nodes)}: '
                  f'trying to insert node type {node_t.__name__}')
        if issubclass(node_t, Input):
            try:
                self.insert_input_node(self.min_dims)
            # TODO: check the exception type (ideally only z3 check_failure), don't drop internal errors
            except:
                return False
            return True
        op_param_n = signature(node_t).parameters
        op_id = len(self.abstract_graph.nodes)
        op_params = [self.new_sym('op%s_%s' % (op_id, k))
                     for k in range(len(op_param_n))]

        op: AbsOpBase = node_t(*op_params)

        n_inp = len(op.inp_dims)
        same_input_dims = op.same_inp_dims

        dim_spec_list = []

        if same_input_dims:  # find `n_inp` under the same input shapes.
            final_dim = -1
            for dim in op.inp_dims:
                if dim != -1:
                    if final_dim == -1:
                        final_dim = dim
                    else:
                        SanityCheck.eq(final_dim, dim)
            if final_dim == -1:
                final_dim = random.choice(list(self.dim2shape_idx.keys()))
            dim_spec_list = [final_dim] * n_inp
        else:  # inputs have different dimension sizes.
            dim_spec_list = op.inp_dims

        try:
            for _ in range(max_shape_var_pick_time):
                ishape_indices = self.pick_shape_var_idx(
                    node_t, dim_spec_list, random.choice(op.in_dtypes))
                if self.try_insert_node(op, ishape_indices):
                    return True
        except RequiredDimNotFound:
            if self.verbose:
                traceback.print_exc()
            return False
        except ConstraintError:
            if self.verbose:
                traceback.print_exc()
            return False

        return False

    def filter_alive_shapes(self, ndim, dtype):
        # TODO(JK): consider same_in_dtypes
        cans = range(len(self.alive_shapes))

        cans = list(filter(  # filter with ndim
            lambda sid: self.alive_shapes[sid][1].ndims == ndim or ndim == -1, cans))
        if len(cans) == 0:
            raise RequiredDimNotFound(
                'Cannot find a shape variable with #dimensions %s.' % ndim)

        cans = list(filter(  # filter with dtype
            lambda sid: self.alive_shapes[sid][1].dtype == dtype, cans))
        if len(cans) == 0:
            raise RequiredDimNotFound(
                'Cannot find a shape variable with #dimensions %s and dtype %s.' % (ndim, dtype))

        return cans

    def pick_alive_shape(self, node_t, candidates):
        return random.choice(candidates)

    def pick_shape_var_idx(self, node_t, ndim_list: List[int], dtype_comb: DTypeComb) -> List[int]:
        """Randomly pick indices to shape variables from the output pool.

        Args:
            ndim_list (List[int]): required dimension sizes of the shape variables.

        Returns:
            List[int]: indices to applicable shape variables.
        """

        shape_var_candidates = []
        if self.verbose:
            print('dtype_comb:', dtype_comb)

        for i, ndim in enumerate(ndim_list):
            candidates = self.filter_alive_shapes(
                ndim=ndim, dtype=dtype_comb[i])
            shape_var_candidates.append(
                self.pick_alive_shape(node_t, candidates))

        return shape_var_candidates

    def viz(self, filename: str = None):
        if filename is None:
            filename = f'step{self.viz_cnt}.png'
        G = self.abstract_graph
        nx.drawing.nx_pydot.write_dot(G, 'graph.dot')
        os.system(f'dot -Tpng graph.dot > {filename}')
        self.viz_cnt += 1


class PureSymbolGen(SimpleGenerator):
    def insert_input_node(self, min_dims, dtype=DType.float32) -> ShapeVar:
        input_tensor_shape = ShapeVar(
            shape=[self.new_sym('i%s_s%s' % (self.n_inps, k)) for k in range(len(min_dims))], dtype=dtype)
        input_node = Input(self.n_inps, dtype, *input_tensor_shape.shape)

        self.insert_node(input_node, [], oshapes=[input_tensor_shape])
        for c in input_tensor_shape.gt_zero():
            self.solver.add(c)

        if not self.use_bitvec:  # bit vector is randomizable
            # The batch size should not have a big min size (avoid unnecessary computation);
            # FIXME: input constraints will make SMT solving costly.
            for i in range(len(input_tensor_shape.shape)):
                self.solver.add(input_tensor_shape.shape[i] >= min_dims[i])
        check_res = self.check_sat()
        # FIXME sometimes the constraints are too complicated to return stable result.
<<<<<<< HEAD
        assert check_res == z3.sat, check_res
        # TODO(JK): if constraining the summation is too complicated, causing z3.unknown,
        # we may consider easier ones, like constraining each tensor individually.
=======
        SanityCheck.eq(check_res, z3.sat,
                       msg=f'Constraints not sat but {check_res}.')
>>>>>>> c947cfff
        self.n_floats = nnsmith_add(
            self.n_floats, input_tensor_shape.nelement())
        self.n_inps += 1
        return input_tensor_shape

    def try_insert_node(self, node: AbsOpBase, ishape_indices: List[int]) -> bool:
        input_shapes = [self.alive_shapes[idx][1] for idx in ishape_indices]
        constraints = node.requires(input_shapes)

        if self.verbose:
            print('---> Trying to solve: ', node, constraints)
            print('---> total constraints: \n',
                  '\n'.join(sorted(map(str, set(self.solver.assertions())))))
            # self.viz('currentgraph.png')

        # make a copy
        output_shapes = node.shape_fn(copy.deepcopy(input_shapes))

        for shape in output_shapes:
            for c in shape.gt_zero():
                constraints.append(c)

        for s in output_shapes:
            self.n_floats = nnsmith_add(self.n_floats, s.nelement())

        check_res = self.check_sat(
            *constraints, nnsmith_le(self.n_floats, self.limit_float))
        if check_res == z3.unknown:  # Timeout thing.
            self.on_timeout(node, ishape_indices)

        if check_res != z3.sat:
            return False

        for c in constraints:
            self.solver.add(c)

        self.insert_node(node, ishape_indices, output_shapes)
        return True

    def on_timeout(self, node: AbsOpBase, ishape_indices: List[int]):
        pass

    def get_symbol_solutions(self) -> List:
        SanityCheck.not_none(self.last_soln)
        return self.last_soln
        # res = self.solver.check()
        # assert res == z3.sat, res
        # return self.solver.model()


class GenerationTable:
    def __init__(self):
        self.np_table = np.ones((len(ALL_OP_TYPES), len(
            ALL_OP_TYPES) - 1))  # do not count Input

    def row_mapper(self, t):
        if isinstance(t, int):
            return t
        return ALL_OP_TYPES.index(t)

    def col_mapper(self, t):
        if isinstance(t, int):
            return t
        return ALL_OP_TYPES.index(t) - 1

    def on_new_cov(self, src_t, tar_t):
        if self.row_mapper(src_t) == 0:  # Ignore input node.
            return
        val = self.np_table[self.row_mapper(src_t)][self.col_mapper(tar_t)]
        self.np_table[self.row_mapper(src_t)][self.col_mapper(
            tar_t)] = min(4., val * 1.1)

    def on_no_cov(self, src_t, tar_t):
        if self.row_mapper(src_t) == 0:
            return
        self.np_table[self.row_mapper(
            src_t)][self.col_mapper(tar_t)] = 1.  # reset.

    def on_unsolvable(self, src_t, tar_t):
        if self.row_mapper(src_t) == 0:
            return
        val = self.np_table[self.row_mapper(src_t)][self.col_mapper(tar_t)]
        self.np_table[self.row_mapper(src_t)][self.col_mapper(
            tar_t)] = max(0.1, val * 0.9)

    def lookup(self, src_t, tar_t):
        return self.np_table[self.row_mapper(src_t)][self.col_mapper(tar_t)]

    def __len__(self):
        return len(self.np_table)

    def __getitem__(self, t):
        return self.np_table[self.row_mapper(t)]


class CoverageTableGen(PureSymbolGen):
    def __init__(self, table, state, **kwargs):
        self.table = table
        SanityCheck.true('unsolvable' in state, 'unsolvable not in state')
        self.state = state
        super(CoverageTableGen, self).__init__(**kwargs)

    def pick_alive_shape(self, node_t, candidates):
        successor_probability = self.table[node_t]
        candidate_indices = [self.table.col_mapper(
            type(self.abstract_graph.nodes[self.alive_shapes[alive_shape_idx][0]]['op'])) for alive_shape_idx in candidates]
        candidate_conf = successor_probability[candidate_indices]
        return np.random.choice(candidates, p=candidate_conf / candidate_conf.sum())

    def pick_next_op_type(self):
        probability_vector = self.table.np_table.sum(axis=1)
        return np.random.choice(ALL_OP_TYPES, p=probability_vector / probability_vector.sum())

    def on_timeout(self, node: AbsOpBase, ishape_indices: List[int]):
        # node -> ishape_indices :: on_unsolvable
        for idx in ishape_indices:
            self.state['unsolvable'].append(
                (type(node).__name__, type(self.abstract_graph.nodes[self.alive_shapes[idx][0]]['op']).__name__))


def parse_args():
    import argparse

    parser = argparse.ArgumentParser()
    parser.add_argument('--max_nodes', type=int, default=5)
    parser.add_argument('--min_dims', type=list, default=[1, 3, 48, 48])
    parser.add_argument('--timeout', type=int, default=50000)
    parser.add_argument('--viz_sbs', action='store_true',
                        help='visualize the step by step')
    parser.add_argument('--output_path', type=str, default='output.onnx')
    parser.add_argument('--seed', type=int)
    parser.add_argument('--verbose', action='store_true')
    parser.add_argument('--use_bitvec', action='store_true')
    return parser.parse_args()


def random_model_gen(
        min_dims=[1, 3, 48, 48],
        viz_sbs=False,
        max_nodes=5,
        seed=None,
        use_bitvec=False,
        timeout=50000,
        verbose=False):
    if verbose:
        strt_time = time.time()

    gen = PureSymbolGen(min_dims=min_dims,
                        viz_sbs=viz_sbs, seed=seed, verbose=verbose, use_bitvec=use_bitvec)
    gen.abstract_gen(max_node_size=max_nodes,
                     max_gen_millisec=timeout)
    if verbose:
        print(
            f'{time.time() - strt_time}s to generate a graph w/ {len(gen.abstract_graph.nodes())} nodes')

    solution = gen.get_symbol_solutions()
    if verbose:
        print(
            f'{len(solution)} symbols and {len(gen.solver.assertions())} constraints.')
        print(solution)

    return gen, solution


def table_model_gen(
        table,
        state,
        min_dims=[1, 3, 48, 48],
        viz_sbs=False,
        max_nodes=5,
        seed=None,
        use_bitvec=False,
        timeout=50000,
        verbose=False):
    if verbose:
        strt_time = time.time()

    gen = CoverageTableGen(table=table, state=state, min_dims=min_dims,
                           viz_sbs=viz_sbs, seed=seed, verbose=verbose, use_bitvec=use_bitvec)

    gen.abstract_gen(max_node_size=max_nodes,
                     max_gen_millisec=timeout)
    if verbose:
        print(
            f'{time.time() - strt_time}s to generate a graph w/ {len(gen.abstract_graph.nodes())} nodes')

    solution = gen.get_symbol_solutions()
    if verbose:
        print(
            f'{len(solution)} symbols and {len(gen.solver.assertions())} constraints.')
        print(solution)

    return gen, solution


if __name__ == '__main__':
    args = parse_args()

    strt_time = time.time()

    seed = args.seed
    if seed is None:
        # If we have not selected a seed, choose random one.
        seed = random.getrandbits(32)
    np.random.seed(seed)  # debugging purposes for input_gen
    print(f"Using seed {seed}")
    random.seed(seed)

    gen, solution = random_model_gen(min_dims=args.min_dims, viz_sbs=args.viz_sbs, max_nodes=args.max_nodes,
                                     use_bitvec=args.use_bitvec, timeout=args.timeout, verbose=args.verbose)

    if args.verbose:
        gen.viz(args.output_path + '.png')

    net = SymbolNet(gen.abstract_graph, solution, verbose=args.verbose,
                    alive_shapes=gen.alive_shapes)
    net.eval()
    torch2onnx(model=net, filename=args.output_path, verbose=args.verbose)

    model = DiffTestBackend.get_onnx_proto(args.output_path)

    # turn this on so that nan in the intermediate tensors can be detected too
    net.record_intermediate = True
    input_gen = InputGenV3(TorchNaNChecker(net))
    input_st = time.time()
    rngs = input_gen.infer_domain(model)
    infer_succ = rngs is not None
    ed_time = time.time()

    stats = {
        'gen_succ': True,
        'infer_succ': infer_succ,
        'elapsed_time': ed_time - strt_time,
        'gen_model_time': input_st - strt_time,
        'infer_domain_time': ed_time - input_st,
        'rngs': rngs,
        'seed': seed,
    }
    pickle.dump(stats, open(args.output_path + '-stats.pkl', 'wb'))<|MERGE_RESOLUTION|>--- conflicted
+++ resolved
@@ -455,14 +455,8 @@
                 self.solver.add(input_tensor_shape.shape[i] >= min_dims[i])
         check_res = self.check_sat()
         # FIXME sometimes the constraints are too complicated to return stable result.
-<<<<<<< HEAD
-        assert check_res == z3.sat, check_res
-        # TODO(JK): if constraining the summation is too complicated, causing z3.unknown,
-        # we may consider easier ones, like constraining each tensor individually.
-=======
         SanityCheck.eq(check_res, z3.sat,
                        msg=f'Constraints not sat but {check_res}.')
->>>>>>> c947cfff
         self.n_floats = nnsmith_add(
             self.n_floats, input_tensor_shape.nelement())
         self.n_inps += 1
