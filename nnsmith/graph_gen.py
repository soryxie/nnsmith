--- conflicted
+++ resolved
@@ -33,14 +33,8 @@
 
 
 class SymbolNet(nn.Module):
-<<<<<<< HEAD
     def __init__(self, graph: nx.MultiDiGraph, model: z3.ModelRef, verbose=False, alive_shapes: ALIVE_SHAPE_TYPE = None,
                  record_intermediate=False, use_gradient=False):
-=======
-
-    def __init__(self, graph: nx.MultiDiGraph, model, verbose=False, alive_shapes: ALIVE_SHAPE_TYPE = None,
-                 record_intermediate=False):
->>>>>>> ecb0162a
         super(SymbolNet, self).__init__()
         self.verbose = verbose
         self.tensors = []  # 1) edges; 2) leaf nodes; 3) input -> 0;
@@ -114,15 +108,15 @@
         self.first_run = True
         self.hacked = {}  # make forward deterministic
 
-    def to_picklable(self):
-        self.alive_shapes = None
-        del self.graph
-
         self.use_gradient = use_gradient
         if use_gradient:
             self.enable_training()
         self.check_intermediate_numeric = False
         self.invalid_found_last = None
+
+    def to_picklable(self):
+        self.alive_shapes = None
+        del self.graph
 
     def backward(self):
         if self.loss is not None:
@@ -160,7 +154,6 @@
             SanityCheck.eq(out.dtype, self.alive_shapes[shape_idx][1].dtype.value, msg_head +
                            f'torch dtype ({out.dtype}) != symbolic dtype ({self.alive_shapes[shape_idx][1].dtype.value})')
 
-<<<<<<< HEAD
     def grad_input_gen(self, max_iter=10, init_tensors=None, use_cuda=False):
         if init_tensors is None:
             inputs = [torch.nn.parameter.Parameter(torch.rand(ii.op.shape))
@@ -199,12 +192,8 @@
         self.check_intermediate_numeric = last_check_intermediate_numeric
         return sat_inputs
 
-    def forward(self, *xs):
-=======
-    @torch.no_grad()
     def forward(self, *args, **kwargs):
         # required: input_info, tensors, ref_cnt, instructions, hacked, first_run verbose # alive_shapes, graph
-
         xs = [None] * len(self.input_info)
         for i in range(len(args)):
             xs[i] = args[i]
@@ -212,7 +201,6 @@
             if ii.input_name in kwargs:
                 xs[ii.op.idx] = kwargs[ii.input_name]
         assert all(x is not None for x in xs), xs
->>>>>>> ecb0162a
         local_ref_cnt = self.ref_cnt.copy()
         self.tensors = [None for _ in self.tensors]
         self.invalid_found_last = False
@@ -287,15 +275,11 @@
 
 
 class SimpleGenerator:
-<<<<<<< HEAD
-    def __init__(self, min_dims=[1, 3, 48, 48], skip=[], viz_sbs=False, megabyte_lim=6 * 1024, seed=None, verbose=False, use_bitvec=False):
+    def __init__(self, min_dims=[1, 3, 48, 48], skip=[Input], viz_sbs=False, megabyte_lim=6 * 1024, seed=None, verbose=False, use_bitvec=False):
         if seed is not None:
             np.random.seed(seed)
             random.seed(seed)
 
-=======
-    def __init__(self, min_dims=[1, 3, 48, 48], skip=[Input], viz_sbs=False, megabyte_lim=6 * 1024, seed=None, verbose=False, use_bitvec=False):
->>>>>>> ecb0162a
         self.verbose = verbose
         auto_infer_in_dtypes(self.verbose)
 
@@ -370,14 +354,10 @@
             "timeout",
             max_gen_millisec // 3,
         )
-<<<<<<< HEAD
-        self.insert_input_node(self.min_dims)
-=======
         num_inputs = max(
             1, int((max_node_size + 9) // 10 + random.gauss(0, 1)))
         for _ in range(num_inputs):
             self.insert_input_node(self.min_dims)
->>>>>>> ecb0162a
         init_time = time.time()
         while time.time() - init_time < max_gen_millisec / 1000 and len(
                 self.abstract_graph.nodes) < max_node_size:
